--- conflicted
+++ resolved
@@ -346,7 +346,8 @@
             instrument before timing out.
         :param float writeTimeout: Number of seconds to wait when writing to the
             instrument before timing out.
-        : `Instrument`
+        
+        :rtype: `Instrument`
         :return: Object representing the connected instrument.
         
         .. seealso::
@@ -420,13 +421,8 @@
         return cls(VisaWrapper(ins))
 
     @classmethod
-<<<<<<< HEAD
-    def open_test(cls):
-        return cls(LoopbackWrapper())
-=======
     def open_test(cls, stdin=None, stdout=None):
         return cls(lw.LoopbackWrapper(stdin, stdout))
->>>>>>> 11702729
 
     @classmethod
     def open_usb(cls, vid, pid):
